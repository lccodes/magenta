# Copyright 2016 Google Inc. All Rights Reserved.
#
# Licensed under the Apache License, Version 2.0 (the "License");
# you may not use this file except in compliance with the License.
# You may obtain a copy of the License at
#
#    http://www.apache.org/licenses/LICENSE-2.0
#
# Unless required by applicable law or agreed to in writing, software
# distributed under the License is distributed on an "AS IS" BASIS,
# WITHOUT WARRANTIES OR CONDITIONS OF ANY KIND, either express or implied.
# See the License for the specific language governing permissions and
# limitations under the License.
"""Generate melodies from a trained checkpoint of a melody RNN model."""

import ast
import os
import time

# internal imports

import tensorflow as tf
import magenta

from magenta.models.melody_rnn import melody_rnn_config_flags
from magenta.models.melody_rnn import melody_rnn_model
from magenta.models.melody_rnn import melody_rnn_sequence_generator
from magenta.protobuf import generator_pb2
from magenta.protobuf import music_pb2

FLAGS = tf.app.flags.FLAGS
tf.app.flags.DEFINE_string(
<<<<<<< HEAD
    'run_dir', '/tmp/melody_rnn/logdir/grid',
=======
    'run_dir', None,
>>>>>>> d62a7ccc
    'Path to the directory where the latest checkpoint will be loaded from.')
tf.app.flags.DEFINE_string(
    'checkpoint_file', None,
    'Path to the checkpoint file. run_dir will take priority over this flag.')
tf.app.flags.DEFINE_string(
    'bundle_file', '/tmp/attention_rnn.mag',
    'Path to the bundle file. If specified, this will take priority over '
    'run_dir and checkpoint_file, unless save_generator_bundle is True, in '
    'which case both this flag and either run_dir or checkpoint_file are '
    'required')
tf.app.flags.DEFINE_boolean(
    'save_generator_bundle', False,
    'If true, instead of generating a sequence, will save this generator as a '
    'bundle file in the location specified by the bundle_file flag')
tf.app.flags.DEFINE_string(
    'bundle_description', None,
    'A short, human-readable text description of the bundle (e.g., training '
    'data, hyper parameters, etc.).')
tf.app.flags.DEFINE_string(
    'output_dir', '/tmp/melody_rnn/generated/sick',
    'The directory where MIDI files will be saved to.')
tf.app.flags.DEFINE_integer(
    'num_outputs', 10,
    'The number of melodies to generate. One MIDI file will be created for '
    'each.')
tf.app.flags.DEFINE_integer(
    'num_steps', 1500,
    'The total number of steps the generated melodies should be, priming '
    'melody length + generated steps. Each step is a 16th of a bar.')
tf.app.flags.DEFINE_string(
    'primer_melody', '[60, -2, 60, -2, 67, -2, 67, -2]',
    'A string representation of a Python list of '
    'magenta.music.Melody event values. For example: '
    '"[60, -2, 60, -2, 67, -2, 67, -2]". If specified, this melody will be '
    'used as the priming melody. If a priming melody is not specified, '
    'melodies will be generated from scratch.')
tf.app.flags.DEFINE_string(
    'primer_midi', '/home/lcamery/magenta/artificialBeatDrop/midi/banger/lag6.mid',
    'The path to a MIDI file containing a melody that will be used as a '
    'priming melody. If a primer melody is not specified, melodies will be '
    'generated from scratch.')
tf.app.flags.DEFINE_float(
    'qpm', None,
    'The quarters per minute to play generated output at. If a primer MIDI is '
    'given, the qpm from that will override this flag. If qpm is None, qpm '
    'will default to 120.')
tf.app.flags.DEFINE_integer(
    'steps_per_quarter', 4, 'What precision to use when quantizing the melody.')
tf.app.flags.DEFINE_float(
    'temperature', 1.0,
    'The randomness of the generated melodies. 1.0 uses the unaltered softmax '
    'probabilities, greater than 1.0 makes melodies more random, less than 1.0 '
    'makes melodies less random.')
tf.app.flags.DEFINE_integer(
    'beam_size', 1,
    'The beam size to use for beam search when generating melodies.')
tf.app.flags.DEFINE_integer(
    'branch_factor', 1,
    'The branch factor to use for beam search when generating melodies.')
tf.app.flags.DEFINE_integer(
    'steps_per_iteration', 1,
    'The number of melody steps to take per beam search iteration.')
tf.app.flags.DEFINE_string(
    'log', 'INFO',
    'The threshold for what messages will be logged DEBUG, INFO, WARN, ERROR, '
    'or FATAL.')
tf.app.flags.DEFINE_string(
    'model', 'new',
    'Which TF model to use')

def get_checkpoint():
  """Get the training dir or checkpoint path to be used by the model."""
  if ((FLAGS.run_dir or FLAGS.checkpoint_file) and
      FLAGS.bundle_file and not FLAGS.save_generator_bundle):
    raise magenta.music.SequenceGeneratorException(
        'Cannot specify both bundle_file and run_dir or checkpoint_file')
  if FLAGS.run_dir:
    train_dir = os.path.join(os.path.expanduser(FLAGS.run_dir), 'train')
    return train_dir
  elif FLAGS.checkpoint_file:
    return os.path.expanduser(FLAGS.checkpoint_file)
  else:
    return None


def get_bundle():
  """Returns a generator_pb2.GeneratorBundle object based read from bundle_file.

  Returns:
    Either a generator_pb2.GeneratorBundle or None if the bundle_file flag is
    not set or the save_generator_bundle flag is set.
  """
  if FLAGS.save_generator_bundle:
    return None
  if FLAGS.bundle_file is None:
    return None
  bundle_file = os.path.expanduser(FLAGS.bundle_file)
  return magenta.music.read_bundle_file(bundle_file)


def _steps_to_seconds(steps, qpm):
  """Converts steps to seconds.

  Uses the current flag value for steps_per_quarter.

  Args:
    steps: number of steps.
    qpm: current qpm.

  Returns:
    Number of seconds the steps represent.
  """
  return steps * 60.0 / qpm / FLAGS.steps_per_quarter


def run_with_flags(generator):
  """Generates melodies and saves them as MIDI files.

  Uses the options specified by the flags defined in this module.

  Args:
    generator: The MelodyRnnSequenceGenerator to use for generation.
  """
  if not FLAGS.output_dir:
    tf.logging.fatal('--output_dir required')
    return
  FLAGS.output_dir = os.path.expanduser(FLAGS.output_dir)

  primer_midi = None
  if FLAGS.primer_midi:
    primer_midi = os.path.expanduser(FLAGS.primer_midi)

  if not tf.gfile.Exists(FLAGS.output_dir):
    tf.gfile.MakeDirs(FLAGS.output_dir)

  primer_sequence = None
  qpm = FLAGS.qpm if FLAGS.qpm else magenta.music.DEFAULT_QUARTERS_PER_MINUTE
  if FLAGS.primer_melody:
    primer_melody = magenta.music.Melody(ast.literal_eval(FLAGS.primer_melody))
    primer_sequence = primer_melody.to_sequence(qpm=qpm)
  elif primer_midi:
    primer_sequence = magenta.music.midi_file_to_sequence_proto(primer_midi)
    if primer_sequence.tempos and primer_sequence.tempos[0].qpm:
      qpm = primer_sequence.tempos[0].qpm
  else:
    tf.logging.warning(
        'No priming sequence specified. Defaulting to a single middle C.')
    primer_melody = magenta.music.Melody([60])
    primer_sequence = primer_melody.to_sequence(qpm=qpm)

  # Derive the total number of seconds to generate based on the QPM of the
  # priming sequence and the num_steps flag.
  total_seconds = _steps_to_seconds(FLAGS.num_steps, qpm)

  # Specify start/stop time for generation based on starting generation at the
  # end of the priming sequence and continuing until the sequence is num_steps
  # long.
  generator_options = generator_pb2.GeneratorOptions()
  if primer_sequence:
    input_sequence = primer_sequence
    # Set the start time to begin on the next step after the last note ends.
    last_end_time = (max(n.end_time for n in primer_sequence.notes)
                     if primer_sequence.notes else 0)
    generate_section = generator_options.generate_sections.add(
        start_time=last_end_time + _steps_to_seconds(1, qpm),
        end_time=total_seconds)

    if generate_section.start_time >= generate_section.end_time:
      tf.logging.fatal(
          'Priming sequence is longer than the total number of steps '
          'requested: Priming sequence length: %s, Generation length '
          'requested: %s',
          generate_section.start_time, total_seconds)
      return
  else:
    input_sequence = music_pb2.NoteSequence()
    input_sequence.tempos.add().qpm = qpm
    generate_section = generator_options.generate_sections.add(
        start_time=0,
        end_time=total_seconds)
  generator_options.args['temperature'].float_value = FLAGS.temperature
  generator_options.args['beam_size'].int_value = FLAGS.beam_size
  generator_options.args['branch_factor'].int_value = FLAGS.branch_factor
  generator_options.args[
      'steps_per_iteration'].int_value = FLAGS.steps_per_iteration
  #generator_options.args['model'].string_value = FLAGS.model
  tf.logging.debug('input_sequence: %s', input_sequence)
  tf.logging.debug('generator_options: %s', generator_options)

  # Make the generate request num_outputs times and save the output as midi
  # files.
  date_and_time = time.strftime('%Y-%m-%d_%H%M%S')
  digits = len(str(FLAGS.num_outputs))
  for i in range(FLAGS.num_outputs):
    generated_sequence = generator.generate(input_sequence, generator_options)

    midi_filename = '%s_%s.mid' % (date_and_time, str(i + 1).zfill(digits))
    midi_path = os.path.join(FLAGS.output_dir, midi_filename)
    magenta.music.sequence_proto_to_midi_file(generated_sequence, midi_path)

  tf.logging.info('Wrote %d MIDI files to %s',
                  FLAGS.num_outputs, FLAGS.output_dir)


def main(unused_argv):
  """Saves bundle or runs generator based on flags."""
  tf.logging.set_verbosity(FLAGS.log)

  config = melody_rnn_config_flags.config_from_flags()
  generator = melody_rnn_sequence_generator.MelodyRnnSequenceGenerator(
      model=melody_rnn_model.MelodyRnnModel(config),
      details=config.details,
      steps_per_quarter=FLAGS.steps_per_quarter,
      checkpoint=get_checkpoint(),
      bundle=get_bundle())

  if FLAGS.save_generator_bundle:
    bundle_filename = os.path.expanduser(FLAGS.bundle_file)
    if FLAGS.bundle_description is None:
      tf.logging.warning('No bundle description provided.')
    tf.logging.info('Saving generator bundle to %s', bundle_filename)
    generator.create_bundle_file(bundle_filename, FLAGS.bundle_description)
  else:
    run_with_flags(generator)


def console_entry_point():
  tf.logging.info('BUILT FROM SOURCE')
  tf.app.run(main)


if __name__ == '__main__':
  console_entry_point()<|MERGE_RESOLUTION|>--- conflicted
+++ resolved
@@ -30,11 +30,7 @@
 
 FLAGS = tf.app.flags.FLAGS
 tf.app.flags.DEFINE_string(
-<<<<<<< HEAD
-    'run_dir', '/tmp/melody_rnn/logdir/grid',
-=======
     'run_dir', None,
->>>>>>> d62a7ccc
     'Path to the directory where the latest checkpoint will be loaded from.')
 tf.app.flags.DEFINE_string(
     'checkpoint_file', None,
